<?php

namespace Laravel\Scout;

use Illuminate\Support\Manager;
use AlgoliaSearch\Client as Algolia;
<<<<<<< HEAD
use Elasticsearch\ClientBuilder as Elasticsearch;
=======
use Laravel\Scout\Engines\NullEngine;
use Laravel\Scout\Engines\AlgoliaEngine;
>>>>>>> fdf4030d

class EngineManager extends Manager
{
    /**
     * Get a driver instance.
     *
<<<<<<< HEAD
     * @param  string  $name
=======
     * @param  string|null  $name
>>>>>>> fdf4030d
     * @return mixed
     */
    public function engine($name = null)
    {
        return $this->driver($name);
    }

    /**
     * Create an Algolia engine instance.
     *
     * @return \Laravel\Scout\Engines\AlgoliaEngine
     */
    public function createAlgoliaDriver()
    {
        return new AlgoliaEngine(new Algolia(
            config('scout.algolia.id'), config('scout.algolia.secret')
        ));
    }

    /**
     * Create an Elasticsearch engine instance.
     *
     * @return Engines\ElasticsearchEngine
     */
    public function createElasticsearchDriver()
    {
        return new Engines\ElasticsearchEngine(
            Elasticsearch::fromConfig(config('scout.elasticsearch.config')),
            config('scout.elasticsearch.index')
        );
    }

    /**
     * Create a Null engine instance.
     *
     * @return \Laravel\Scout\Engines\NullEngine
     */
    public function createNullDriver()
    {
        return new NullEngine;
    }

    /**
     * Get the default session driver name.
     *
     * @return string
     */
    public function getDefaultDriver()
    {
        return $this->app['config']['scout.driver'];
    }
}<|MERGE_RESOLUTION|>--- conflicted
+++ resolved
@@ -4,23 +4,17 @@
 
 use Illuminate\Support\Manager;
 use AlgoliaSearch\Client as Algolia;
-<<<<<<< HEAD
 use Elasticsearch\ClientBuilder as Elasticsearch;
-=======
 use Laravel\Scout\Engines\NullEngine;
 use Laravel\Scout\Engines\AlgoliaEngine;
->>>>>>> fdf4030d
+use Laravel\Scout\Engines\ElasticsearchEngine;
 
 class EngineManager extends Manager
 {
     /**
      * Get a driver instance.
      *
-<<<<<<< HEAD
-     * @param  string  $name
-=======
      * @param  string|null  $name
->>>>>>> fdf4030d
      * @return mixed
      */
     public function engine($name = null)
@@ -47,7 +41,7 @@
      */
     public function createElasticsearchDriver()
     {
-        return new Engines\ElasticsearchEngine(
+        return new ElasticsearchEngine(
             Elasticsearch::fromConfig(config('scout.elasticsearch.config')),
             config('scout.elasticsearch.index')
         );
