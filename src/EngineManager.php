--- conflicted
+++ resolved
@@ -32,11 +32,7 @@
     {
         $this->ensureAlgoliaClientIsInstalled();
 
-<<<<<<< HEAD
         UserAgent::addCustomUserAgent('Laravel Scout', '9.0.0-dev');
-=======
-        UserAgent::addCustomUserAgent('Laravel Scout', '8.2.0');
->>>>>>> 1d2f9b8d
 
         $config = SearchConfig::create(
             config('scout.algolia.id'),
