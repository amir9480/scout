--- conflicted
+++ resolved
@@ -24,19 +24,12 @@
         "illuminate/support": "^9.0|^10.0"
     },
     "require-dev": {
-<<<<<<< HEAD
+        "algolia/algoliasearch-client-php": "^3.2",
         "meilisearch/meilisearch-php": "^1.0",
         "mockery/mockery": "^1.0",
-        "php-http/guzzle7-adapter": "^1.0",
         "orchestra/testbench": "^7.0|^8.0",
-=======
-        "algolia/algoliasearch-client-php": "^3.2",
-        "meilisearch/meilisearch-php": "^0.19",
-        "mockery/mockery": "^1.0",
-        "orchestra/testbench": "^6.17|^7.0|^8.0",
         "php-http/guzzle7-adapter": "^1.0",
         "phpstan/phpstan": "^1.10",
->>>>>>> a9c4368f
         "phpunit/phpunit": "^9.3"
     },
     "autoload": {
